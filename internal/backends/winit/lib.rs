--- conflicted
+++ resolved
@@ -830,11 +830,6 @@
             + 'static,
     );
 
-<<<<<<< HEAD
-    #[allow(missing_docs)]
-    #[cfg(muda)]
-    fn with_muda_menu<T>(&self, callback: impl FnOnce(&::muda::Menu) -> T) -> Option<T>;
-=======
     /// Returns a future that resolves to the [`winit::window::Window`] for this Slint window.
     /// When the future is ready, the output it resolves to is either `Ok(Arc<winit::window::Window>)` if the window exists,
     /// or an error if the window has been deleted in the meanwhile or isn't backed by the winit backend.
@@ -880,7 +875,10 @@
     fn winit_window(
         &self,
     ) -> impl std::future::Future<Output = Result<Arc<winit::window::Window>, PlatformError>>;
->>>>>>> 27546c05
+
+    #[allow(missing_docs)]
+    #[cfg(muda)]
+    fn with_muda_menu<T>(&self, callback: impl FnOnce(&::muda::Menu) -> T) -> Option<T>;
 }
 
 impl WinitWindowAccessor for i_slint_core::api::Window {
