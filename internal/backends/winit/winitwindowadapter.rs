--- conflicted
+++ resolved
@@ -332,12 +332,8 @@
         >,
     >,
 
-<<<<<<< HEAD
     pub(crate) winit_window_or_none: RefCell<WinitWindowOrNone>,
-=======
-    winit_window_or_none: RefCell<WinitWindowOrNone>,
     window_existence_wakers: RefCell<Vec<core::task::Waker>>,
->>>>>>> 27546c05
 
     #[cfg(not(use_winit_theme))]
     xdg_settings_watcher: RefCell<Option<i_slint_core::future::JoinHandle<()>>>,
