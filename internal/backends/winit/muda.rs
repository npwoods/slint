// Copyright © SixtyFPS GmbH <info@slint.dev>
// SPDX-License-Identifier: GPL-3.0-only OR LicenseRef-Slint-Royalty-free-2.0 OR LicenseRef-Slint-Software-3.0

use super::CustomEvent;
use super::WinitWindowAdapter;
use crate::SlintEvent;
use core::pin::Pin;
use i_slint_core::api::LogicalPosition;
use i_slint_core::items::MenuEntry;
use i_slint_core::menus::MenuVTable;
use i_slint_core::properties::{PropertyDirtyHandler, PropertyTracker};
use muda::ContextMenu;
use std::rc::Weak;
use std::sync::atomic::AtomicBool;
use std::sync::atomic::Ordering;
use winit::event_loop::EventLoopProxy;
use winit::raw_window_handle::{HasWindowHandle, RawWindowHandle};
use winit::window::Window;

pub struct MudaAdapter {
    entries: Vec<MenuEntry>,
    tracker: Option<Pin<Box<PropertyTracker<MudaPropertyTracker>>>>,
    pub menu: muda::Menu,
}

#[derive(Clone, Copy, Debug, strum::EnumString, strum::Display)]
pub enum MudaType {
    Menubar,
    Context,
}

static MUDA_SET_EVENT_HANDLER_INSTALLED: AtomicBool = AtomicBool::new(false);

struct MudaPropertyTracker {
    window_adapter_weak: Weak<WinitWindowAdapter>,
}

impl PropertyDirtyHandler for MudaPropertyTracker {
    fn notify(self: Pin<&Self>) {
        let win = self.window_adapter_weak.clone();
        i_slint_core::timers::Timer::single_shot(Default::default(), move || {
            if let Some(win) = win.upgrade() {
                win.rebuild_menubar();
            }
        })
    }
}

impl MudaAdapter {
    pub fn setup(
        menubar: &vtable::VRc<MenuVTable>,
        winit_window: &Window,
        proxy: EventLoopProxy<SlintEvent>,
        window_adapter_weak: Weak<WinitWindowAdapter>,
    ) -> Self {
        let menu = muda::Menu::new();
        install_event_handler_if_necessary(proxy);

        #[cfg(target_os = "windows")]
        if let RawWindowHandle::Win32(handle) = winit_window.window_handle().unwrap().as_raw() {
            unsafe { menu.init_for_hwnd(handle.hwnd.get()).unwrap() };
        }

        #[cfg(target_os = "macos")]
        {
            menu.init_for_nsapp();
        }

        let tracker =
            Some(Box::pin(PropertyTracker::new_with_dirty_handler(MudaPropertyTracker {
                window_adapter_weak,
            })));

        let mut s = Self { entries: Default::default(), tracker, menu };
        s.rebuild_menu(winit_window, Some(menubar), MudaType::Menubar);
        s
    }

    pub fn show_context_menu(
        context_menu: &vtable::VRc<MenuVTable>,
        winit_window: &Window,
        position: LogicalPosition,
        proxy: EventLoopProxy<SlintEvent>,
    ) -> Option<Self> {
        if cfg!(target_os = "macos") {
            // TODO: Implement this on macOS (Note that rebuild_menu must not create the default app)
            return None;
        }

        let menu = muda::Menu::new();
        install_event_handler_if_necessary(proxy);

        #[cfg(target_os = "windows")]
        let mut s = Self { entries: Default::default(), tracker: None, menu };
        s.rebuild_menu(winit_window, Some(context_menu), MudaType::Context);

        let position = i_slint_core::api::WindowPosition::Logical(position);
        let position = Some(crate::winitwindowadapter::position_to_winit(&position));

        match winit_window.window_handle().ok()?.as_raw() {
            #[cfg(target_os = "windows")]
            RawWindowHandle::Win32(handle) => {
                unsafe {
                    s.menu.show_context_menu_for_hwnd(handle.hwnd.get(), position);
                }
                Some(s)
            }
            #[cfg(target_os = "macos")]
            RawWindowHandle::AppKit(handle) => {
                unsafe { s.menu.show_context_menu_for_nsview(handle.ns_view.as_ptr(), position) };
                Some(s)
            }
            _ => None,
        }
    }

    pub fn rebuild_menu(
        &mut self,
        winit_window: &Window,
        menubar: Option<&vtable::VRc<MenuVTable>>,
        muda_type: MudaType,
    ) {
        // clear the menu
        while self.menu.remove_at(0).is_some() {}
        self.entries.clear();

        fn generate_menu_entry(
            menu: vtable::VRef<'_, MenuVTable>,
            entry: &MenuEntry,
            depth: usize,
            map: &mut Vec<MenuEntry>,
            window_id: &str,
            muda_type: MudaType,
        ) -> Box<dyn muda::IsMenuItem> {
            let id = muda::MenuId(format!("{window_id}|{}|{}", map.len(), muda_type));
            map.push(entry.clone());
            if entry.is_separator || entry.title.is_empty() {
                Box::new(muda::PredefinedMenuItem::separator())
            } else if !entry.has_sub_menu {
                // the top level always has a sub menu regardless of entry.has_sub_menu
<<<<<<< HEAD
                let _icon = entry
                    .icon
                    .to_rgba8()
                    .map(|rgba| {
                        muda::Icon::from_rgba(rgba.as_bytes().to_vec(), rgba.width(), rgba.height())
                            .ok()
                    })
                    .flatten();
                Box::new(muda::CheckMenuItem::with_id(
                    id.clone(),
                    &entry.title,
                    entry.enabled,
                    false,
                    None,
                ))
=======
                if entry.checkable {
                    Box::new(muda::CheckMenuItem::with_id(
                        id.clone(),
                        &entry.title,
                        entry.enabled,
                        entry.checked,
                        None,
                    ))
                } else if let Some(rgba) = entry.icon.to_rgba8() {
                    let icon = muda::Icon::from_rgba(
                        rgba.as_bytes().to_vec(),
                        rgba.width(),
                        rgba.height(),
                    )
                    .ok();
                    Box::new(muda::IconMenuItem::with_id(
                        id.clone(),
                        &entry.title,
                        entry.enabled,
                        icon,
                        None,
                    ))
                } else {
                    Box::new(muda::MenuItem::with_id(id.clone(), &entry.title, entry.enabled, None))
                }
>>>>>>> 7b6a4630
            } else {
                let sub_menu = muda::Submenu::with_id(id.clone(), &entry.title, entry.enabled);
                if depth < 15 {
                    let mut sub_entries = Default::default();
                    menu.sub_menu(Some(entry), &mut sub_entries);
                    for e in sub_entries {
                        sub_menu
                            .append(&*generate_menu_entry(
                                menu,
                                &e,
                                depth + 1,
                                map,
                                window_id,
                                muda_type,
                            ))
                            .unwrap();
                    }
                } else {
                    // infinite menu depth is possible, but we want to limit the amount of item passed to muda
                    sub_menu
                        .append(&muda::MenuItem::new(
                            "<Error: Menu Depth limit reached>",
                            false,
                            None,
                        ))
                        .unwrap();
                }
                Box::new(sub_menu)
            }
        }

        // Until we have menu roles, always create an app menu on macOS.
        #[cfg(target_os = "macos")]
        create_default_app_menu(&self.menu).unwrap();

        if let Some(menubar) = menubar.as_deref() {
            let mut build_menu = || {
                let mut menu_entries = Default::default();
                vtable::VRc::borrow(&menubar).sub_menu(None, &mut menu_entries);
                let window_id = u64::from(winit_window.id()).to_string();
                for e in menu_entries {
                    self.menu
                        .append(&*generate_menu_entry(
                            vtable::VRc::borrow(&menubar),
                            &e,
                            0,
                            &mut self.entries,
                            &window_id,
                            muda_type,
                        ))
                        .unwrap();
                }
            };

            if let Some(tracker) = self.tracker.as_ref() {
                tracker.as_ref().evaluate(build_menu);
            } else {
                build_menu()
            }
        }
    }

    pub fn invoke(&self, menubar: &vtable::VRc<MenuVTable>, entry_id: usize) {
        let Some(entry) = &self.entries.get(entry_id) else { return };
        vtable::VRc::borrow(&menubar).activate(entry);
    }

    #[cfg(target_os = "macos")]
    pub fn setup_default_menu_bar() -> Result<Self, i_slint_core::api::PlatformError> {
        let menu_bar = muda::Menu::new();
        create_default_app_menu(&menu_bar)?;
        menu_bar.init_for_nsapp();
        Ok(Self { entries: vec![], menu: menu_bar, tracker: None })
    }

    #[cfg(target_os = "macos")]
    pub fn window_activation_changed(&self, is_active: bool) {
        if is_active {
            self.menu.init_for_nsapp();
        } else {
            self.menu.remove_for_nsapp();
        }
    }
}

fn install_event_handler_if_necessary(proxy: EventLoopProxy<SlintEvent>) {
    // `MenuEvent::set_event_handler()` in `muda` seems to use `OnceCell`, which is an
    // can only be set a single time.  Therefore, we need to take care to only call this
    // a single time
    //
    // Arguably, `set_event_handler()` is unsafe
    if !MUDA_SET_EVENT_HANDLER_INSTALLED.load(Ordering::Relaxed) {
        muda::MenuEvent::set_event_handler(Some(move |e| {
            let _ = proxy.send_event(SlintEvent(CustomEvent::Muda(e)));
        }));

        MUDA_SET_EVENT_HANDLER_INSTALLED.store(true, Ordering::Relaxed);
    }
}

#[cfg(target_os = "macos")]
fn create_default_app_menu(menu_bar: &muda::Menu) -> Result<(), i_slint_core::api::PlatformError> {
    let app_menu = muda::Submenu::new("App", true);
    menu_bar
        .append(&app_menu)
        .and_then(|_| {
            app_menu.append_items(&[
                &muda::PredefinedMenuItem::about(None, None),
                &muda::PredefinedMenuItem::separator(),
                &muda::PredefinedMenuItem::services(None),
                &muda::PredefinedMenuItem::separator(),
                &muda::PredefinedMenuItem::hide(None),
                &muda::PredefinedMenuItem::hide_others(None),
                &muda::PredefinedMenuItem::show_all(None),
                &muda::PredefinedMenuItem::separator(),
                &muda::PredefinedMenuItem::quit(None),
            ])
        })
        .map_err(|menu_bar_err| {
            i_slint_core::api::PlatformError::Other(menu_bar_err.to_string())
        })?;
    Ok(())
}<|MERGE_RESOLUTION|>--- conflicted
+++ resolved
@@ -138,23 +138,6 @@
                 Box::new(muda::PredefinedMenuItem::separator())
             } else if !entry.has_sub_menu {
                 // the top level always has a sub menu regardless of entry.has_sub_menu
-<<<<<<< HEAD
-                let _icon = entry
-                    .icon
-                    .to_rgba8()
-                    .map(|rgba| {
-                        muda::Icon::from_rgba(rgba.as_bytes().to_vec(), rgba.width(), rgba.height())
-                            .ok()
-                    })
-                    .flatten();
-                Box::new(muda::CheckMenuItem::with_id(
-                    id.clone(),
-                    &entry.title,
-                    entry.enabled,
-                    false,
-                    None,
-                ))
-=======
                 if entry.checkable {
                     Box::new(muda::CheckMenuItem::with_id(
                         id.clone(),
@@ -178,9 +161,15 @@
                         None,
                     ))
                 } else {
-                    Box::new(muda::MenuItem::with_id(id.clone(), &entry.title, entry.enabled, None))
-                }
->>>>>>> 7b6a4630
+                    // BletchMAME hack                
+                    Box::new(muda::CheckMenuItem::with_id(
+                        id.clone(),
+                        &entry.title,
+                        entry.enabled,
+                        false,
+                        None,
+                    ))
+                }
             } else {
                 let sub_menu = muda::Submenu::with_id(id.clone(), &entry.title, entry.enabled);
                 if depth < 15 {
