// Copyright © SixtyFPS GmbH <info@slint.dev>
// SPDX-License-Identifier: GPL-3.0-only OR LicenseRef-Slint-Royalty-free-2.0 OR LicenseRef-Slint-Software-3.0

use super::WinitWindowAdapter;
use crate::SlintEvent;
use core::pin::Pin;
use i_slint_core::items::MenuEntry;
use i_slint_core::menus::MenuVTable;
use i_slint_core::properties::{PropertyDirtyHandler, PropertyTracker};
use std::rc::Weak;
use winit::event_loop::EventLoopProxy;
use winit::window::Window;

pub struct MudaAdapter {
    entries: Vec<MenuEntry>,
    tracker: Option<Pin<Box<PropertyTracker<MudaPropertyTracker>>>>,
    pub menu: muda::Menu,
}

struct MudaPropertyTracker {
    window_adapter_weak: Weak<WinitWindowAdapter>,
}

impl PropertyDirtyHandler for MudaPropertyTracker {
    fn notify(self: Pin<&Self>) {
        let win = self.window_adapter_weak.clone();
        i_slint_core::timers::Timer::single_shot(Default::default(), move || {
            if let Some(win) = win.upgrade() {
                win.rebuild_menubar();
            }
        })
    }
}

impl MudaAdapter {
    pub fn setup(
        menubar: &vtable::VBox<MenuVTable>,
        winit_window: &Window,
        proxy: EventLoopProxy<SlintEvent>,
        window_adapter_weak: Weak<WinitWindowAdapter>,
    ) -> Self {
        let menu = muda::Menu::new();

        muda::MenuEvent::set_event_handler(Some(move |e| {
            let _ = proxy.send_event(SlintEvent(crate::event_loop::CustomEvent::Muda(e)));
        }));

        #[cfg(target_os = "windows")]
        {
            use winit::raw_window_handle::*;
            if let RawWindowHandle::Win32(handle) = winit_window.window_handle().unwrap().as_raw() {
                unsafe { menu.init_for_hwnd(handle.hwnd.get()).unwrap() };
            }
        }
        #[cfg(target_os = "macos")]
        {
            menu.init_for_nsapp();
        }

        let tracker =
            Some(Box::pin(PropertyTracker::new_with_dirty_handler(MudaPropertyTracker {
                window_adapter_weak,
            })));

        let mut s = Self { entries: Default::default(), tracker, menu };
        s.rebuild_menu(winit_window, Some(menubar));
        s
    }

    pub fn rebuild_menu(
        &mut self,
        winit_window: &Window,
        menubar: Option<&vtable::VBox<MenuVTable>>,
    ) {
        // clear the menu
        while self.menu.remove_at(0).is_some() {}
        self.entries.clear();

        fn generate_menu_entry(
            menu: vtable::VRef<'_, MenuVTable>,
            entry: &MenuEntry,
            depth: usize,
            map: &mut Vec<MenuEntry>,
            window_id: &str,
        ) -> Box<dyn muda::IsMenuItem> {
            let id = muda::MenuId(format!("{window_id}|{}", map.len()));
            map.push(entry.clone());
            if entry.is_separator || entry.title.is_empty() {
                Box::new(muda::PredefinedMenuItem::separator())
            } else if !entry.has_sub_menu && depth != 0 {
                // the top level always has a sub menu regardless of entry.has_sub_menu
<<<<<<< HEAD
                Box::new(muda::CheckMenuItem::with_id(
                    id.clone(),
                    &entry.title,
                    entry.enabled,
                    false,
=======
                let icon = entry
                    .icon
                    .to_rgba8()
                    .map(|rgba| {
                        muda::Icon::from_rgba(rgba.as_bytes().to_vec(), rgba.width(), rgba.height())
                            .ok()
                    })
                    .flatten();
                Box::new(muda::IconMenuItem::with_id(
                    id.clone(),
                    &entry.title,
                    entry.enabled,
                    icon,
>>>>>>> 9a1ccaf5
                    None,
                ))
            } else {
                let sub_menu = muda::Submenu::with_id(id.clone(), &entry.title, entry.enabled);
                if depth < 15 {
                    let mut sub_entries = Default::default();
                    menu.sub_menu(Some(entry), &mut sub_entries);
                    for e in sub_entries {
                        sub_menu
                            .append(&*generate_menu_entry(menu, &e, depth + 1, map, window_id))
                            .unwrap();
                    }
                } else {
                    // infinite menu depth is possible, but we want to limit the amount of item passed to muda
                    sub_menu
                        .append(&muda::MenuItem::new(
                            "<Error: Menu Depth limit reached>",
                            false,
                            None,
                        ))
                        .unwrap();
                }
                Box::new(sub_menu)
            }
        }

        // Until we have menu roles, always create an app menu on macOS.
        #[cfg(target_os = "macos")]
        create_default_app_menu(&self.menu).unwrap();

        if let Some(menubar) = menubar.as_ref() {
            let mut build_menu = || {
                let mut menu_entries = Default::default();
                menubar.sub_menu(None, &mut menu_entries);
                let window_id = u64::from(winit_window.id()).to_string();
                for e in menu_entries {
                    self.menu
                        .append(&*generate_menu_entry(
                            menubar.borrow(),
                            &e,
                            0,
                            &mut self.entries,
                            &window_id,
                        ))
                        .unwrap();
                }
            };

            if let Some(tracker) = self.tracker.as_ref() {
                tracker.as_ref().evaluate(build_menu);
            } else {
                build_menu()
            }
        }
    }

    pub fn invoke(&self, menubar: &vtable::VBox<MenuVTable>, entry_id: usize) {
        let Some(entry) = &self.entries.get(entry_id) else { return };
        menubar.activate(entry);
    }

    #[cfg(target_os = "macos")]
    pub fn setup_default_menu_bar() -> Result<Self, i_slint_core::api::PlatformError> {
        let menu_bar = muda::Menu::new();
        create_default_app_menu(&menu_bar)?;
        menu_bar.init_for_nsapp();
        Ok(Self { entries: vec![], menu: menu_bar, tracker: None })
    }

    #[cfg(target_os = "macos")]
    pub fn window_activation_changed(&self, is_active: bool) {
        if is_active {
            self.menu.init_for_nsapp();
        } else {
            self.menu.remove_for_nsapp();
        }
    }
}

#[cfg(target_os = "macos")]
fn create_default_app_menu(menu_bar: &muda::Menu) -> Result<(), i_slint_core::api::PlatformError> {
    let app_menu = muda::Submenu::new("App", true);
    menu_bar
        .append(&app_menu)
        .and_then(|_| {
            app_menu.append_items(&[
                &muda::PredefinedMenuItem::about(None, None),
                &muda::PredefinedMenuItem::separator(),
                &muda::PredefinedMenuItem::services(None),
                &muda::PredefinedMenuItem::separator(),
                &muda::PredefinedMenuItem::hide(None),
                &muda::PredefinedMenuItem::hide_others(None),
                &muda::PredefinedMenuItem::show_all(None),
                &muda::PredefinedMenuItem::separator(),
                &muda::PredefinedMenuItem::quit(None),
            ])
        })
        .map_err(|menu_bar_err| {
            i_slint_core::api::PlatformError::Other(menu_bar_err.to_string())
        })?;
    Ok(())
}<|MERGE_RESOLUTION|>--- conflicted
+++ resolved
@@ -89,14 +89,7 @@
                 Box::new(muda::PredefinedMenuItem::separator())
             } else if !entry.has_sub_menu && depth != 0 {
                 // the top level always has a sub menu regardless of entry.has_sub_menu
-<<<<<<< HEAD
-                Box::new(muda::CheckMenuItem::with_id(
-                    id.clone(),
-                    &entry.title,
-                    entry.enabled,
-                    false,
-=======
-                let icon = entry
+                let _icon = entry
                     .icon
                     .to_rgba8()
                     .map(|rgba| {
@@ -104,12 +97,11 @@
                             .ok()
                     })
                     .flatten();
-                Box::new(muda::IconMenuItem::with_id(
+                Box::new(muda::CheckMenuItem::with_id(
                     id.clone(),
                     &entry.title,
                     entry.enabled,
-                    icon,
->>>>>>> 9a1ccaf5
+                    false,
                     None,
                 ))
             } else {
