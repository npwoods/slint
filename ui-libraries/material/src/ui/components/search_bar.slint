--- conflicted
+++ resolved
@@ -20,7 +20,7 @@
 
     callback action_button_clicked();
 
-    if root.action_button_icon.width > 0 && root.action_button_icon.height > 0: IconButton {
+    if root.action_button_icon.width > 0 && root.action_button_icon.height > 0 : IconButton {
         icon: root.action_button_icon;
 
         clicked => {
@@ -45,7 +45,7 @@
     }
 }
 
-component SearchTextInput {
+component SearchTextInput  {
     in_out property <string> text <=> text_input.text;
     in property <string> placeholder_text;
     property <length> computed_x;
@@ -105,8 +105,7 @@
                 }
             }
         }
-
-        if root.text == "" && root.placeholder_text != "": MaterialText {
+        if root.text == "" && root.placeholder_text != "" : MaterialText {
             width: 100%;
             height: 100%;
             text: root.placeholder_text;
@@ -133,11 +132,7 @@
     callback action_button_clicked(index: int);
     callback key_pressed(event: KeyEvent) -> EventResult;
     callback key_released(event: KeyEvent) -> EventResult;
-<<<<<<< HEAD
-    callback item_clicked(index: int) -> bool;
-=======
     callback item-activated(index: int) -> bool;
->>>>>>> b68d1ae6
 
     property <color> color: MaterialPalette.on_surface_variant;
     property <length> item_height: MaterialStyleMetrics.size_72;
@@ -170,7 +165,7 @@
                     color: MaterialPalette.on_surface;
 
                     states [
-                        placeholder when root.text == "": {
+                        placeholder when root.text == "" : {
                             text: root.placeholder_text;
                             color: MaterialPalette.on_surface;
                         }
@@ -182,10 +177,10 @@
                     color: root.color;
                 }
 
-                if (root.avatar_icon.width > 0 && root.avatar_icon.height > 0) || root.avatar_background != #00000000: VerticalLayout {
+                if (root.avatar_icon.width > 0 && root.avatar_icon.height > 0) || root.avatar_background != #00000000 : VerticalLayout {
                     alignment: center;
 
-                    Avatar {
+                    Avatar  {
                         image: root.avatar_icon;
                         background: root.avatar_background;
                     }
@@ -239,7 +234,7 @@
                         text: root.text;
 
                         accepted => {
-                            root.accepted(self.text);
+                             root.accepted(self.text);
                         }
 
                         edited => {
@@ -248,11 +243,11 @@
                         }
 
                         key_pressed(event) => {
-                            root.key_pressed(event)
+                             root.key_pressed(event)
                         }
 
                         key_released(event) => {
-                            root.key_released(event)
+                             root.key_released(event)
                         }
 
                         changed text => {
@@ -270,21 +265,21 @@
                     }
                 }
 
-                HorizontalDivider { }
-
-                if root.items.length == 0: MaterialText {
+                HorizontalDivider {}
+
+                if root.items.length == 0 : MaterialText {
                     text: root.empty_text;
                     color: root.color;
                     horizontal_alignment: center;
                     style: MaterialTypography.label_small;
                 }
 
-                if root.items.length == 0: Rectangle { }
-
-                if root.items.length > 0: ListView {
+                if root.items.length == 0 : Rectangle {}
+
+                if root.items.length > 0 : ListView {
                     horizontal_stretch: 1;
 
-                    for item[index] in root.items: SearchTile {
+                    for item[index] in root.items : SearchTile {
                         text: item.text;
                         supporting_text: item.supporting_text;
                         avatar_icon: item.avatar_icon;
@@ -294,11 +289,7 @@
                         action_button_icon: item.action_button_icon;
 
                         clicked => {
-<<<<<<< HEAD
-                            if (!root.item_clicked(index)) {
-=======
                             if (!root.item-activated(index)) {
->>>>>>> b68d1ae6
                                 root.text = self.text;
                             }
                             popup.close();
